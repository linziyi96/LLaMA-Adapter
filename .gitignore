# Byte-compiled / optimized / DLL files
__pycache__/
<<<<<<< HEAD
*.py[cod]
*$py.class

# C extensions
*.so

# Distribution / packaging
.Python
build/
develop-eggs/
dist/
downloads/
eggs/
.eggs/
lib/
lib64/
parts/
sdist/
var/
wheels/
share/python-wheels/
*.egg-info/
.installed.cfg
*.egg
MANIFEST

# PyInstaller
#  Usually these files are written by a python script from a template
#  before PyInstaller builds the exe, so as to inject date/other infos into it.
*.manifest
*.spec

# Installer logs
pip-log.txt
pip-delete-this-directory.txt

# Unit test / coverage reports
htmlcov/
.tox/
.nox/
.coverage
.coverage.*
.cache
nosetests.xml
coverage.xml
*.cover
*.py,cover
.hypothesis/
.pytest_cache/
cover/

# Translations
*.mo
*.pot

# Django stuff:
*.log
local_settings.py
db.sqlite3
db.sqlite3-journal

# Flask stuff:
instance/
.webassets-cache

# Scrapy stuff:
.scrapy

# Sphinx documentation
docs/_build/

# PyBuilder
.pybuilder/
target/

# Jupyter Notebook
.ipynb_checkpoints

# IPython
profile_default/
ipython_config.py

# pyenv
#   For a library or package, you might want to ignore these files since the code is
#   intended to run in multiple environments; otherwise, check them in:
# .python-version

# pipenv
#   According to pypa/pipenv#598, it is recommended to include Pipfile.lock in version control.
#   However, in case of collaboration, if having platform-specific dependencies or dependencies
#   having no cross-platform support, pipenv may install dependencies that don't work, or not
#   install all needed dependencies.
#Pipfile.lock

# poetry
#   Similar to Pipfile.lock, it is generally recommended to include poetry.lock in version control.
#   This is especially recommended for binary packages to ensure reproducibility, and is more
#   commonly ignored for libraries.
#   https://python-poetry.org/docs/basic-usage/#commit-your-poetrylock-file-to-version-control
#poetry.lock

# pdm
#   Similar to Pipfile.lock, it is generally recommended to include pdm.lock in version control.
#pdm.lock
#   pdm stores project-wide configurations in .pdm.toml, but it is recommended to not include it
#   in version control.
#   https://pdm.fming.dev/#use-with-ide
.pdm.toml

# PEP 582; used by e.g. github.com/David-OConnor/pyflow and github.com/pdm-project/pdm
__pypackages__/

# Celery stuff
celerybeat-schedule
celerybeat.pid

# SageMath parsed files
*.sage.py

# Environments
.env
.venv
env/
venv/
ENV/
env.bak/
venv.bak/

# Spyder project settings
.spyderproject
.spyproject

# Rope project settings
.ropeproject

# mkdocs documentation
/site

# mypy
.mypy_cache/
.dmypy.json
dmypy.json

# Pyre type checker
.pyre/

# pytype static type analyzer
.pytype/

# Cython debug symbols
cython_debug/

# PyCharm
#  JetBrains specific template is maintained in a separate JetBrains.gitignore that can
#  be found at https://github.com/github/gitignore/blob/main/Global/JetBrains.gitignore
#  and can be added to the global gitignore or merged into this file.  For a more nuclear
#  option (not recommended) you can uncomment the following to ignore the entire idea folder.
#.idea/

# DS store
.DS_Store
=======
*.pth
*bak.py
*.swp
>>>>>>> 7cd53e9f
<|MERGE_RESOLUTION|>--- conflicted
+++ resolved
@@ -1,6 +1,5 @@
 # Byte-compiled / optimized / DLL files
 __pycache__/
-<<<<<<< HEAD
 *.py[cod]
 *$py.class
 
@@ -162,8 +161,8 @@
 
 # DS store
 .DS_Store
-=======
+
+# custom ignores
 *.pth
 *bak.py
-*.swp
->>>>>>> 7cd53e9f
+*.swp